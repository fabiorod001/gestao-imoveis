--- conflicted
+++ resolved
@@ -1,20 +1,9 @@
-# Database (required)
+# Database
 DATABASE_URL=postgresql://user:password@host/database
 
-<<<<<<< HEAD
-# Optional - Frontend API URL (only needed for production builds)
-# VITE_API_URL=https://your-backend.onrender.com
-
-# Optional - Server port (defaults to 5000 if not set)
-# PORT=5000
-
-# Optional - Node environment
-# NODE_ENV=production
-=======
 # API (Optional - defaults are configured)
 #VITE_API_URL=https://your-backend.onrender.com
 
 # Optional
 #NODE_ENV=production
-#PORT=5000
->>>>>>> c96a7876
+#PORT=5000